--- conflicted
+++ resolved
@@ -90,45 +90,15 @@
    *
    * @param audioObjectType The audio object type.
    * @param sampleRateIndex The sample rate index.
-   * @param numChannels The channel configuration.
+   * @param channelConfig The channel configuration.
    * @return The AudioSpecificConfig.
    */
-<<<<<<< HEAD
   public static byte[] buildAacAudioSpecificConfig(int audioObjectType, int sampleRateIndex,
       int channelConfig) {
     byte[] audioSpecificConfig = new byte[2];
     audioSpecificConfig[0] = (byte) ((audioObjectType << 3) & 0xF8 | (sampleRateIndex >> 1) & 0x07);
     audioSpecificConfig[1] = (byte) ((sampleRateIndex << 7) & 0x80 | (channelConfig << 3) & 0x78);
     return audioSpecificConfig;
-=======
-  public static byte[] buildAudioSpecificConfig(int audioObjectType, int sampleRateIndex,
-      int numChannels) {
-    int channelConfig = -1;
-    for (int i = 0; i < AUDIO_SPECIFIC_CONFIG_CHANNEL_COUNT_TABLE.length; ++i) {
-      if (numChannels == AUDIO_SPECIFIC_CONFIG_CHANNEL_COUNT_TABLE[i]) {
-        channelConfig = i;
-      }
-    }
-    if (audioObjectType < 31) {
-      byte[] audioSpecificConfig = new byte[2];
-      audioSpecificConfig[0] = (byte) ((audioObjectType << 3) & 0xF8 |
-                                       (sampleRateIndex >> 1) & 0x07);
-      audioSpecificConfig[1] = (byte) ((sampleRateIndex << 7) & 0x80 |
-                                       (channelConfig   << 3) & 0x78);
-      return audioSpecificConfig;
-    } else {
-      byte[] audioSpecificConfig = new byte[3];
-      int audioObjectTypeExt = audioObjectType - 32;
-      audioObjectType = 31;
-      audioSpecificConfig[0] = (byte) ((audioObjectType    << 3) & 0xF8 |
-                                       (audioObjectTypeExt >> 3) & 0x07);
-      audioSpecificConfig[1] = (byte) ((audioObjectTypeExt << 5) & 0xE0 |
-                                       (sampleRateIndex    << 1) & 0x1E |
-                                       (channelConfig      >> 3) & 0x01);
-      audioSpecificConfig[2] = (byte) ((channelConfig << 5) & 0xE0);
-      return audioSpecificConfig;
-    }
->>>>>>> dd3a4a91
   }
 
   /**
